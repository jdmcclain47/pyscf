#!/usr/bin/env python
#
# Author: Sandeep Sharma <sanshar@gmail.com>
#         Qiming Sun <osirpt.sun@gmail.com>
#

import os, sys
import numpy
import pyscf.tools
import pyscf.lib.logger as logger

try:
    import settings
except ImportError:
    msg = '''settings.py not found.  Please create %s
''' % os.path.join(os.path.dirname(__file__), 'settings.py')
    sys.stderr.write(msg)


IRREP_MAP = {'D2h': (1,         # Ag
                     4,         # B1g
                     6,         # B2g
                     7,         # B3g
                     8,         # Au
                     5,         # B1u
                     3,         # B2u
                     2),        # B3u
             'C2v': (1,         # A1
                     4,         # A2
                     2,         # B1
                     3),        # B2
             'C2h': (1,         # Ag
                     4,         # Bg
                     2,         # Au
                     3),        # Bu
             'D2' : (1,         # A
                     4,         # B1
                     3,         # B2
                     2),        # B3
             'Cs' : (1,         # A'
                     2),        # A"
             'C2' : (1,         # A
                     2),        # B
             'Ci' : (1,         # Ag
                     2),        # Au
             'C1' : (1,)}

try:
    import settings
except ImportError:
    import os, sys
    msg = '''settings.py not found.  Please create %s
''' % os.path.join(os.path.dirname(__file__), 'settings.py')
    sys.stderr.write(msg)

class DMRGCI(object):
<<<<<<< HEAD
    scratchDirectory = "scratch"
    integralFile = "FCIDUMP"
    configFile="dmrg.conf"
    outputFile="dmrg.out"
    maxIter=20
    twodot_to_onedot=15
    tol=1e-12
    maxM=1000
    executable = settings.BLOCKEXE

def make_rdm12(fcivec, norb, nelec, link_index=None):

    nelectrons = 0
    if isinstance(nelec, int):
        nelectrons = nelec
    else:
        nelectrons = nelec[0]+nelec[1]
=======
    def __init__(self, mol):
        self.mol = mol
        self.verbose = mol.verbose
        self.stdout = mol.stdout

        self.executable = settings.BLOCKEXE
        self.scratchDirectory = settings.BLOCKSCRATCHDIR

        self.integralFile = "FCIDUMP"
        self.configFile = "dmrg.conf"
        self.outputFile = "dmrg.out"
        self.maxIter = 20
        self.twodot_to_onedot = 15
        self.tol = 1e-12
        self.maxM = 1000
        self.restart = False
        self.scheduleSweeps = [0, 1, 10, 16]
        self.scheduleMaxMs  = [self.maxM] * 4
        self.scheduleTols   = [1e-5, 1e-5, 1e-6, self.tol/10]
        self.scheduleNoises = [10, 1e-4, 1e-5, 0]

        self.orbsym = []
        if mol.symmetry:
            self.groupname = mol.groupname
        else:
            self.groupname = None

        self._keys = set(self.__dict__.keys() + ['_keys'])
>>>>>>> 559813b9

    def dump_flags(self, verbose=None):
        if verbose is None:
            verbose = self.verbose
        log = logger.Logger(self.stdout, verbose)
        log.info('******** Block flags ********')
        log.info('scratchDirectory = %s', self.scratchDirectory)
        log.info('integralFile = %s', self.integralFile)
        log.info('configFile = %s', self.configFile)
        log.info('outputFile = %s', self.outputFile)
        log.info('maxIter = %d', self.maxIter)
        log.info('scheduleSweeps = %s', str(scheduleSweeps))
        log.info('scheduleMaxMs = %s', str(scheduleMaxMs))
        log.info('scheduleTols = %s', str(scheduleTols))
        log.info('scheduleNoises = %s', str(scheduleNoises))
        log.info('twodot_to_onedot = %d', self.twodot_to_onedot)
        log.info('tol = %g', self.tol)
        log.info('maxM = %d', self.maxM)

    def make_rdm12(self, fcivec, norb, nelec, link_index=None, **kwargs):
        nelectrons = 0
        if isinstance(nelec, int):
            nelectrons = nelec
        else:
            nelectrons = nelec[0]+nelec[1]

        import os
        f = open(os.path.join(self.scratchDirectory, "spatial_twopdm.0.0.txt"), 'r')

        twopdm = numpy.zeros( (norb, norb, norb, norb) )
        norb_read = int(f.readline().split()[0])
        assert(norb_read == norb)

        for line in f.readlines():
            linesp = line.split()
            twopdm[int(linesp[0]),int(linesp[3]),int(linesp[1]),int(linesp[2])] = 2.0*float(linesp[4])

        onepdm = numpy.einsum('ikjj->ik', twopdm)
        onepdm /= (nelectrons-1)

        return onepdm, twopdm

    def kernel(self, h1e, eri, norb, nelec, fciRestart=None, **kwargs):
        if fciRestart is None:
            fciRestart = self.restart
        if isinstance(nelec, int):
            neleca = nelec/2 + nelec%2
            nelecb = nelec - neleca
        else :
            neleca, nelecb = nelec

        writeIntegralFile(h1e, eri, norb, neleca, nelecb, self)
        writeDMRGConfFile(neleca, nelecb, fciRestart, self)
        if self.verbose >= logger.DEBUG1:
            inFile = os.path.join(self.scratchDirectory,self.configFile)
            logger.debug1(self, 'Block Input conf')
            logger.debug1(self, open(inFile, 'r').read())
        executeBLOCK(self)
        if self.verbose >= logger.DEBUG1:
            outFile = os.path.join(self.scratchDirectory,self.outputFile)
            logger.debug1(self, open(outFile))
        calc_e = readEnergy(self)

        return calc_e, None

def make_schedule(sweeps, Ms, tols, noises):
    if len(sweeps) == len(Ms) == len(tols) == len(noises):
        schedule = ['schedule']
        for i, s in enumerate(sweeps):
            schedule.append('%d %6d  %8.4e  %8.4e' % (s, Ms[i], tols[i], noises[i]))
        schedule.append('end')
        return '\n'.join(schedule)
    else:
        return 'schedule default'

def writeDMRGConfFile(neleca, nelecb, Restart, DMRGCI):
    confFile = os.path.join(DMRGCI.scratchDirectory,DMRGCI.configFile)

    f = open(confFile, 'w')
    f.write('nelec %i\n'%(neleca+nelecb))
    f.write('spin %i\n' %(neleca-nelecb))

    if (not Restart):
        #f.write('schedule\n')
        #f.write('0 %6i  %8.4e  %8.4e \n' %(DMRGCI.maxM, 1e-5, 10.0))
        #f.write('1 %6i  %8.4e  %8.4e \n' %(DMRGCI.maxM, 1e-5, 1e-4))
        #f.write('10 %6i  %8.4e  %8.4e \n' %(DMRGCI.maxM, 1e-6, 1e-5))
        #f.write('16 %6i  %8.4e  %8.4e \n' %(DMRGCI.maxM, DMRGCI.tol/10.0, 0e-6))
        #f.write('end\n')
        schedule = make_schedule(DMRGCI.scheduleSweeps,
                                 DMRGCI.scheduleMaxMs,
                                 DMRGCI.scheduleTols,
                                 DMRGCI.scheduleNoises)
        f.write('%s\n' % schedule)
        f.write('twodot_to_onedot %i\n'%DMRGCI.twodot_to_onedot)
    else :
        f.write('schedule\n')
        f.write('0 %6i  %8.4e  %8.4e \n' %(DMRGCI.maxM, DMRGCI.tol/10.0, 0e-6))
        f.write('end\n')
        f.write('fullrestart\n')
        f.write('onedot \n')

    if DMRGCI.mol.symmetry:
        f.write('sym %s\n' % DMRGCI.groupname.lower())
    f.write('orbitals %s\n' % os.path.join(DMRGCI.scratchDirectory,
                                           DMRGCI.integralFile))
    f.write('maxiter %i\n'%DMRGCI.maxIter)
    f.write('sweep_tol %8.4e\n'%DMRGCI.tol)
    f.write('outputlevel 2\n')
    f.write('hf_occ integral\n')
    f.write('twopdm\n')
    f.write('prefix  %s\n'%DMRGCI.scratchDirectory)
    f.close()
    #no reorder
    #f.write('noreorder\n')

def writeIntegralFile(h1eff, eri_cas, ncas, neleca, nelecb, DMRGCI):
    integralFile = os.path.join(DMRGCI.scratchDirectory,DMRGCI.integralFile)
# ensure 4-fold symmetry
    eri_cas = pyscf.ao2mo.restore(4, eri_cas, ncas)
    if DMRGCI.mol.symmetry and DMRGCI.orbsym:
        orbsym = [IRREP_MAP[DMRGCI.groupname][i] for i in DMRGCI.orbsym]
    else:
        orbsym = []
    pyscf.tools.fcidump.from_integrals(integralFile, h1eff, eri_cas, ncas,
                                       neleca+nelecb, ms=abs(neleca-nelecb),
                                       orbsym=orbsym)

#    f = open(integralFile, 'w')
#    f.write(' &FCI NORB= %i,NELEC= %i,MS2= %i,\n' %(ncas, neleca+nelecb, neleca-nelecb))
#    f.write(' ORBSYM=%s\n')
#    for i in range(ncas):
#        f.write('1 ')
#
#    f.write('\nISYM=1\n')
#    f.write('&END\n')
#    index1 = 0
#    for i in range(ncas):
#        for j in range(i+1):
#            index2=0
#            for k in range(ncas):
#                for l in range(k+1):
#                    f.write('%18.10e %3i  %3i  %3i  %3i\n' %(eri_cas[index1,index2], i+1, j+1, k+1, l+1))
#                    index2=index2+1
#            index1=index1+1
#    for i in range(ncas):
#        for j in range(i+1):
#            f.write('%18.10e %3i  %3i  %3i  %3i\n' %(h1eff[i,j], i+1, j+1, 0, 0))
#
#    f.close()


def executeBLOCK(DMRGCI):
    inFile = os.path.join(DMRGCI.scratchDirectory,DMRGCI.configFile)
    outFile = os.path.join(DMRGCI.scratchDirectory,DMRGCI.outputFile)
    from subprocess import call
    call("%s  %s > %s"%(DMRGCI.executable, inFile, outFile), shell=True)

def readEnergy(DMRGCI):
    import struct, os
    file1 = open(os.path.join(DMRGCI.scratchDirectory, "dmrg.e"),"rb")
    calc_e = struct.unpack('d', file1.read(8))[0]
    file1.close()

    return calc_e



if __name__ == '__main__':
    from pyscf import gto
    from pyscf import scf
    from pyscf import mcscf

    b = 1.4
    mol = gto.Mole()
    mol.build(
        verbose = 5,
        output = 'out-dmrgci',
        atom = [['H', (0.,0.,i)] for i in range(8)],
        basis = {'H': 'sto-3g'},
        symmetry = True,
    )
    m = scf.RHF(mol)
    m.scf()

    mc = mcscf.CASSCF(mol, m, 4, 4)
    mc.fcisolver = DMRGCI(mol)
    mc.fcisolver.tol = 1e-9
    emc_1 = mc.mc2step()[0] + mol.nuclear_repulsion()

    mc = mcscf.CASCI(mol, m, 4, 4)
    mc.fcisolver = DMRGCI(mol)
    emc_0 = mc.casci()[0] + mol.nuclear_repulsion()

    b = 1.4
    mol = gto.Mole()
    mol.build(
        verbose = 5,
        output = 'out-casscf',
        atom = [['H', (0.,0.,i)] for i in range(8)],
        basis = {'H': 'sto-3g'},
        symmetry = True,
    )
    m = scf.RHF(mol)
    m.scf()

    mc = mcscf.CASSCF(mol, m, 4, 4)
    emc_1ref = mc.mc2step()[0] + mol.nuclear_repulsion()

    mc = mcscf.CASCI(mol, m, 4, 4)
    emc_0ref = mc.casci()[0] + mol.nuclear_repulsion()

    print('DMRGCI  = %.15g CASCI  = %.15g' % (emc_0, emc_0ref))
    print('DMRGSCF = %.15g CASSCF = %.15g' % (emc_1, emc_1ref))
<|MERGE_RESOLUTION|>--- conflicted
+++ resolved
@@ -54,25 +54,6 @@
     sys.stderr.write(msg)
 
 class DMRGCI(object):
-<<<<<<< HEAD
-    scratchDirectory = "scratch"
-    integralFile = "FCIDUMP"
-    configFile="dmrg.conf"
-    outputFile="dmrg.out"
-    maxIter=20
-    twodot_to_onedot=15
-    tol=1e-12
-    maxM=1000
-    executable = settings.BLOCKEXE
-
-def make_rdm12(fcivec, norb, nelec, link_index=None):
-
-    nelectrons = 0
-    if isinstance(nelec, int):
-        nelectrons = nelec
-    else:
-        nelectrons = nelec[0]+nelec[1]
-=======
     def __init__(self, mol):
         self.mol = mol
         self.verbose = mol.verbose
@@ -101,7 +82,6 @@
             self.groupname = None
 
         self._keys = set(self.__dict__.keys() + ['_keys'])
->>>>>>> 559813b9
 
     def dump_flags(self, verbose=None):
         if verbose is None:
