#!/usr/bin/env python
# Copyright 2014-2018 The PySCF Developers. All Rights Reserved.
#
# Licensed under the Apache License, Version 2.0 (the "License");
# you may not use this file except in compliance with the License.
# You may obtain a copy of the License at
#
#     http://www.apache.org/licenses/LICENSE-2.0
#
# Unless required by applicable law or agreed to in writing, software
# distributed under the License is distributed on an "AS IS" BASIS,
# WITHOUT WARRANTIES OR CONDITIONS OF ANY KIND, either express or implied.
# See the License for the specific language governing permissions and
# limitations under the License.
#
# Author: Qiming Sun <osirpt.sun@gmail.com>
#

'''
Solve CISD equation  H C = C e  where e = E_HF + E_CORR
'''

import time
from functools import reduce
import numpy
from pyscf import lib
from pyscf.lib import logger
from pyscf.cc import ccsd
from pyscf.cc import ccsd_rdm
from pyscf.fci import cistring
from functools import reduce
from pyscf import __config__

BLKMIN = getattr(__config__, 'ci_cisd_blkmin', 4)


def kernel(myci, eris, ci0=None, max_cycle=50, tol=1e-8, verbose=logger.INFO):
    log = logger.new_logger(myci, verbose)
    mol = myci.mol
    diag = myci.make_diagonal(eris)
    ehf = diag[0]
    diag -= ehf

    if ci0 is None:
        ci0 = myci.get_init_guess(eris=eris, nroots=myci.nroots, diag=diag)[1]

    def op(xs):
        return [myci.contract(x, eris) for x in xs]

    def precond(x, e, *args):
        diagd = diag - (e-myci.level_shift)
        diagd[abs(diagd)<1e-8] = 1e-8
        return x / diagd

    if myci._dot is not None:
        nmo = myci.nmo
        nocc = myci.nocc
        def cisd_dot(x1, x2):
            return myci._dot(x1, x2, nmo, nocc)
    else:
        cisd_dot = numpy.dot

    conv, ecisd, ci = lib.davidson1(op, ci0, precond, tol=tol,
                                    max_cycle=max_cycle, max_space=myci.max_space,
                                    lindep=myci.lindep, dot=cisd_dot,
                                    nroots=myci.nroots, verbose=log)
    if myci.nroots == 1:
        conv = conv[0]
        ecisd = ecisd[0]
        ci = ci[0]
    return conv, ecisd, ci

def make_diagonal(myci, eris):
    mo_energy = eris.fock.diagonal()
    nmo = mo_energy.size
    jdiag = numpy.zeros((nmo,nmo))
    kdiag = numpy.zeros((nmo,nmo))
    eris_oooo = _cp(eris.oooo)
    nocc = eris.nocc
    nvir = nmo - nocc
    jdiag[:nocc,:nocc] = numpy.einsum('iijj->ij', eris.oooo)
    kdiag[:nocc,:nocc] = numpy.einsum('jiij->ij', eris.oooo)
    jdiag[:nocc,nocc:] = numpy.einsum('iijj->ij', eris.oovv)
    kdiag[:nocc,nocc:] = numpy.einsum('ijji->ij', eris.ovvo)
    if eris.vvvv is not None and len(eris.vvvv.shape) == 2:
        #:eris_vvvv = ao2mo.restore(1, eris.vvvv, nvir)
        #:jdiag1 = numpy.einsum('iijj->ij', eris_vvvv)
        diag_idx = numpy.arange(nvir)
        diag_idx = diag_idx * (diag_idx + 1) // 2 + diag_idx
        for i, ii in enumerate(diag_idx):
            jdiag[nocc+i,nocc:] = eris.vvvv[ii][diag_idx]

    jksum = (jdiag[:nocc,:nocc] * 2 - kdiag[:nocc,:nocc]).sum()
    ehf = mo_energy[:nocc].sum() * 2 - jksum
    e_ia = lib.direct_sum('a-i->ia', mo_energy[nocc:], mo_energy[:nocc])
    e_ia -= jdiag[:nocc,nocc:] - kdiag[:nocc,nocc:]
    e1diag = ehf + e_ia
    e2diag = lib.direct_sum('ia+jb->ijab', e_ia, e_ia)
    e2diag += ehf
    e2diag += jdiag[:nocc,:nocc].reshape(nocc,nocc,1,1)
    e2diag -= jdiag[:nocc,nocc:].reshape(nocc,1,1,nvir)
    e2diag -= jdiag[:nocc,nocc:].reshape(1,nocc,nvir,1)
    e2diag += jdiag[nocc:,nocc:].reshape(1,1,nvir,nvir)
    return numpy.hstack((ehf, e1diag.reshape(-1), e2diag.reshape(-1)))

def contract(myci, civec, eris):
    time0 = time.clock(), time.time()
    log = logger.Logger(myci.stdout, myci.verbose)
    nocc = myci.nocc
    nmo = myci.nmo
    nvir = nmo - nocc
    nov = nocc * nvir
    noo = nocc**2
    c0, c1, c2 = myci.cisdvec_to_amplitudes(civec, nmo, nocc)

    t2 = myci._add_vvvv(c2, eris, t2sym='jiba')
    t2 *= .5  # due to t2+t2.transpose(1,0,3,2) in the end
    time1 = log.timer_debug1('vvvv', *time0)

    foo = eris.fock[:nocc,:nocc].copy()
    fov = eris.fock[:nocc,nocc:].copy()
    fvv = eris.fock[nocc:,nocc:].copy()

    t1  = fov * c0
    t1 += numpy.einsum('ib,ab->ia', c1, fvv)
    t1 -= numpy.einsum('ja,ji->ia', c1, foo)

    t2 += lib.einsum('kilj,klab->ijab', _cp(eris.oooo)*.5, c2)
    t2 += lib.einsum('ijac,bc->ijab', c2, fvv)
    t2 -= lib.einsum('kj,kiba->jiba', foo, c2)
    t2 += numpy.einsum('ia,jb->ijab', c1, fov)

    unit = nocc*nvir**2 + nocc**2*nvir*3 + 1
    max_memory = max(0, myci.max_memory - lib.current_memory()[0])
    blksize = min(nvir, max(BLKMIN, int(max_memory*.9e6/8/unit)))
    log.debug1('max_memory %d MB,  nocc,nvir = %d,%d  blksize = %d',
               max_memory, nocc, nvir, blksize)
    nvir_pair = nvir * (nvir+1) // 2
    for p0, p1 in lib.prange(0, nvir, blksize):
        eris_oVoV = _cp(_cp(eris.oovv[:,:,p0:p1]).transpose(0,2,1,3))
        tmp = lib.einsum('kbjc,ikca->jiba', eris_oVoV, c2)
        t2[:,:,p0:p1] -= tmp*.5
        t2[:,:,p0:p1] -= tmp.transpose(1,0,2,3)
        tmp = None

        eris_ovvo = _cp(eris.ovvo[:,p0:p1])
        t2[:,:,p0:p1] += eris_ovvo.transpose(0,3,1,2) * (c0*.5)
        t1 += numpy.einsum('ia,iabj->jb', c1[:,p0:p1], eris_ovvo) * 2
        t1[:,p0:p1] -= numpy.einsum('ib,iajb->ja', c1, eris_oVoV)

        ovov = -.5 * eris_oVoV
        ovov += eris_ovvo.transpose(3,1,0,2)
        eris_oVoV = eris_oovv = None
        theta = c2[:,:,p0:p1].transpose(2,0,1,3) * 2
        theta-= c2[:,:,p0:p1].transpose(2,1,0,3)
        for j in range(nocc):
            t2[:,j] += lib.einsum('ckb,ckia->iab', ovov[j], theta)
        tmp = ovov = None

        t1 += numpy.einsum('aijb,ia->jb', theta, fov[:,p0:p1])

        eris_ovoo = _cp(eris.ovoo[:,p0:p1])
        t1 -= lib.einsum('bjka,jbki->ia', theta, eris_ovoo)
        t2[:,:,p0:p1] -= lib.einsum('jbik,ka->jiba', eris_ovoo.conj(), c1)
        eris_vooo = None

        eris_ovvv = eris.get_ovvv(slice(None), slice(p0,p1)).conj()
        t1 += lib.einsum('cjib,jcba->ia', theta, eris_ovvv)
        t2[:,:,p0:p1] += lib.einsum('iacb,jc->ijab', eris_ovvv, c1)
        tmp = eris_ovvv = None

    #:t2 + t2.transpose(1,0,3,2)
    for i in range(nocc):
        if i > 0:
            t2[i,:i]+= t2[:i,i].transpose(0,2,1)
            t2[:i,i] = t2[i,:i].transpose(0,2,1)
        t2[i,i] = t2[i,i] + t2[i,i].T

    t0  = numpy.einsum('ia,ia->', fov, c1) * 2
    t0 += numpy.einsum('iabj,ijab->', eris.ovvo, c2) * 2
    t0 -= numpy.einsum('iabj,jiab->', eris.ovvo, c2)
    cinew = numpy.hstack((t0, t1.ravel(), t2.ravel()))
    return cinew

def amplitudes_to_cisdvec(c0, c1, c2):
    return numpy.hstack((c0, c1.ravel(), c2.ravel()))

def cisdvec_to_amplitudes(civec, nmo, nocc):
    nvir = nmo - nocc
    c0 = civec[0]
    c1 = civec[1:nocc*nvir+1].reshape(nocc,nvir)
    c2 = civec[nocc*nvir+1:].reshape(nocc,nocc,nvir,nvir)
    return c0, c1, c2

def dot(v1, v2, nmo, nocc):
    nvir = nmo - nocc
    hijab = v2[1+nocc*nvir:].reshape(nocc,nocc,nvir,nvir)
    cijab = v1[1+nocc*nvir:].reshape(nocc,nocc,nvir,nvir)
    val = numpy.dot(v1, v2) * 2 - v1[0]*v2[0]
    val-= numpy.einsum('jiab,ijab->', cijab, hijab)
    return val

def t1strs(norb, nelec):
    '''Compute the FCI strings (address) for CIS single-excitation amplitudes
    and the signs of the coefficients when transferring the reference from
    physics vacuum to HF vacuum.
    '''
    addrs, signs = tn_addrs_signs(norb, nelec, 1)
    return addrs, signs

def tn_addrs_signs(norb, nelec, n_excite):
    '''Compute the FCI strings (address) for CIS n-excitation amplitudes and
    the signs of the coefficients when transferring the reference from physics
    vacuum to HF vacuum.
    '''
<<<<<<< HEAD
    assert(n_excite <= nelec)
=======
    if n_excite > nelec:
        print("Warning: Not enough occupied orbitals to excite.")
        return [0], [0]
>>>>>>> 78a954fd
    nocc = nelec

    hole_strs = cistring.gen_strings4orblist(range(nocc), nocc - n_excite)
    # For HF vacuum, hole operators are ordered from low-lying to high-lying
    # orbitals. It leads to the opposite string ordering.
    hole_strs = hole_strs[::-1]
    hole_sum = numpy.zeros(len(hole_strs), dtype=int)
    for i in range(nocc):
        hole_at_i = (hole_strs & (1<<i)) == 0
        hole_sum[hole_at_i] += i

    # The hole operators are listed from low-lying to high-lying orbitals
    # (from left to right).  For i-th (0-based) hole operator, the number of
    # orbitals which are higher than i determines the sign.  This number
    # equals to nocc-(i+1).  After removing the highest hole operator, nocc
    # becomes nocc-1, the sign for next hole operator j will be associated to
    # nocc-1-(j+1).  By iteratively calling this procedure, the overall sign
    # for annihilating three holes is (-1)**(3*nocc - 6 - sum i)
    sign = (-1) ** (n_excite * nocc - n_excite*(n_excite+1)//2 - hole_sum)

    particle_strs = cistring.gen_strings4orblist(range(nocc, norb), n_excite)
    strs = hole_strs[:,None] ^ particle_strs
    addrs = cistring.strs2addr(norb, nocc, strs.ravel())
    signs = numpy.vstack([sign] * len(particle_strs)).T.ravel()
    return addrs, signs

def to_fcivec(cisdvec, norb, nelec, frozen=0):
    '''Convert CISD coefficients to FCI coefficients'''
    if isinstance(nelec, (int, numpy.number)):
        nelecb = nelec//2
        neleca = nelec - nelecb
    else:
        neleca, nelecb = nelec
        assert(neleca == nelecb)

    frozen_mask = numpy.zeros(norb, dtype=bool)
    if isinstance(frozen, (int, numpy.integer)):
        nfroz = frozen
        frozen_mask[:frozen] = True
    else:
        nfroz = len(frozen)
        frozen_mask[frozen] = True

    nocc = numpy.count_nonzero(~frozen_mask[:neleca])
    nmo = norb - nfroz
    nvir = nmo - nocc
    c0, c1, c2 = cisdvec_to_amplitudes(cisdvec, nmo, nocc)
    t1addr, t1sign = tn_addrs_signs(nmo, nocc, 1)

    na = cistring.num_strings(nmo, nocc)
    fcivec = numpy.zeros((na,na))
    fcivec[0,0] = c0
    fcivec[0,t1addr] = fcivec[t1addr,0] = c1.ravel() * t1sign
    c2ab = c2.transpose(0,2,1,3).reshape(nocc*nvir,-1)
    c2ab = numpy.einsum('i,j,ij->ij', t1sign, t1sign, c2ab)
    fcivec[t1addr[:,None],t1addr] = c2ab

    if nocc > 1 and nvir > 1:
        c2aa = c2 - c2.transpose(1,0,2,3)
        ooidx = numpy.tril_indices(nocc, -1)
        vvidx = numpy.tril_indices(nvir, -1)
        c2aa = c2aa[ooidx][:,vvidx[0],vvidx[1]]
        t2addr, t2sign = tn_addrs_signs(nmo, nocc, 2)
        fcivec[0,t2addr] = fcivec[t2addr,0] = c2aa.ravel() * t2sign

    if nfroz == 0:
        return fcivec

    assert(norb < 63)

    strs = cistring.gen_strings4orblist(range(norb), neleca)
    na = len(strs)
    count = numpy.zeros(na, dtype=int)
    parity = numpy.zeros(na, dtype=bool)
    core_mask = numpy.ones(na, dtype=bool)
    # During the loop, count saves the number of occupied orbitals that
    # lower (with small orbital ID) than the present orbital i.
    # Moving all the frozen orbitals to the beginning of the orbital list
    # (before the occupied orbitals) leads to parity odd (= True, with
    # negative sign) or even (= False, with positive sign).
    for i in range(norb):
        if frozen_mask[i]:
            if i < neleca:
                # frozen occupied orbital should be occupied
                core_mask &= (strs & (1<<i)) != 0
                parity ^= (count & 1) == 1
            else:
                # frozen virtual orbital should not be occupied.
                # parity is not needed since it's unoccupied
                core_mask &= (strs & (1<<i)) == 0
        else:
            count += (strs & (1<<i)) != 0
    sub_strs = strs[core_mask & (count == nocc)]
    addrs = cistring.strs2addr(norb, neleca, sub_strs)
    fcivec1 = numpy.zeros((na,na))
    fcivec1[addrs[:,None],addrs] = fcivec
    fcivec1[parity,:] *= -1
    fcivec1[:,parity] *= -1
    return fcivec1

def from_fcivec(ci0, norb, nelec, frozen=0):
    '''Extract CISD coefficients from FCI coefficients'''
    if frozen is not 0:
        raise NotImplementedError

    if isinstance(nelec, (int, numpy.number)):
        nelecb = nelec//2
        neleca = nelec - nelecb
    else:
        neleca, nelecb = nelec
    nocc = neleca
    nvir = norb - nocc
    t1addr, t1sign = t1strs(norb, nocc)

    c0 = ci0[0,0]
    c1 = ci0[0,t1addr] * t1sign
    c2 = numpy.einsum('i,j,ij->ij', t1sign, t1sign, ci0[t1addr[:,None],t1addr])
    c1 = c1.reshape(nocc,nvir)
    c2 = c2.reshape(nocc,nvir,nocc,nvir).transpose(0,2,1,3)
    return amplitudes_to_cisdvec(c0, c1, c2)

def make_rdm1(myci, civec=None, nmo=None, nocc=None):
    '''
    Spin-traced one-particle density matrix in MO basis (the occupied-virtual
    blocks from the orbital response contribution are not included).

    dm1[p,q] = <q_alpha^\dagger p_alpha> + <q_beta^\dagger p_beta>

    The convention of 1-pdm is based on McWeeney's book, Eq (5.4.20).
    The contraction between 1-particle Hamiltonian and rdm1 is
    E = einsum('pq,qp', h1, rdm1)
    '''
    if civec is None: civec = myci.ci
    if nmo is None: nmo = myci.nmo
    if nocc is None: nocc = myci.nocc
    d1 = _gamma1_intermediates(myci, civec, nmo, nocc)
    return ccsd_rdm._make_rdm1(myci, d1, with_frozen=True)

def make_rdm2(myci, civec=None, nmo=None, nocc=None):
    r'''
    Spin-traced two-particle density matrix in MO basis

    dm2[p,q,r,s] = \sum_{sigma,tau} <p_sigma^\dagger r_tau^\dagger s_tau q_sigma>

    Note the contraction between ERIs (in Chemist's notation) and rdm2 is
    E = einsum('pqrs,pqrs', eri, rdm2)
    '''
    if civec is None: civec = myci.ci
    if nmo is None: nmo = myci.nmo
    if nocc is None: nocc = myci.nocc
    d1 = _gamma1_intermediates(myci, civec, nmo, nocc)
    f = lib.H5TmpFile()
    d2 = _gamma2_outcore(myci, civec, nmo, nocc, f, False)
    return ccsd_rdm._make_rdm2(myci, d1, d2, with_dm1=True, with_frozen=True)

def _gamma1_intermediates(myci, civec, nmo, nocc):
    c0, c1, c2 = myci.cisdvec_to_amplitudes(civec, nmo, nocc)
    dvo = c0.conj() * c1.T
    dvo += numpy.einsum('jb,ijab->ai', c1.conj(), c2) * 2
    dvo -= numpy.einsum('jb,ijba->ai', c1.conj(), c2)
    dov = dvo.T.conj()

    theta = c2*2 - c2.transpose(0,1,3,2)
    doo  =-numpy.einsum('ia,ka->ik', c1.conj(), c1)
    doo -= lib.einsum('ijab,ikab->jk', c2.conj(), theta)
    dvv  = numpy.einsum('ia,ic->ac', c1, c1.conj())
    dvv += lib.einsum('ijab,ijac->bc', theta, c2.conj())
    return doo, dov, dvo, dvv

def _gamma2_intermediates(myci, civec, nmo, nocc, compress_vvvv=False):
    f = lib.H5TmpFile()
    _gamma2_outcore(myci, civec, nmo, nocc, f, compress_vvvv)
    d2 = (f['dovov'].value, f['dvvvv'].value, f['doooo'].value, f['doovv'].value,
          f['dovvo'].value, None,             f['dovvv'].value, f['dooov'].value)
    return d2

def _gamma2_outcore(myci, civec, nmo, nocc, h5fobj, compress_vvvv=False):
    log = logger.Logger(myci.stdout, myci.verbose)
    nocc = myci.nocc
    nmo = myci.nmo
    nvir = nmo - nocc
    nvir_pair = nvir * (nvir+1) // 2
    c0, c1, c2 = myci.cisdvec_to_amplitudes(civec, nmo, nocc)

    h5fobj['dovov'] = (2*c0*c2.conj().transpose(0,2,1,3) -
                       c0*c2.conj().transpose(1,2,0,3))

    doooo = lib.einsum('ijab,klab->ijkl', c2.conj(), c2)
    h5fobj['doooo'] = doooo.transpose(0,2,1,3) - doooo.transpose(1,2,0,3)*.5
    doooo = None

    dooov =-lib.einsum('ia,klac->klic', c1*2, c2.conj())
    h5fobj['dooov'] = dooov.transpose(0,2,1,3)*2 - dooov.transpose(1,2,0,3)
    dooov = None

    #:dvovv = numpy.einsum('ia,ikcd->akcd', c1, c2) * 2
    #:dvvvv = lib.einsum('ijab,ijcd->abcd', c2, c2)
    max_memory = max(0, myci.max_memory - lib.current_memory()[0])
    unit = max(nocc**2*nvir*2+nocc*nvir**2*3 + 1, nvir**3*2+nocc*nvir**2 + 1)
    blksize = min(nvir, max(BLKMIN, int(max_memory*.95e6/8/unit)))
    iobuflen = int(256e6/8/blksize)
    log.debug1('rdm intermediates: block size = %d, nvir = %d in %d blocks',
               blksize, nocc, int((nvir+blksize-1)/blksize))
    dtype = numpy.result_type(civec).char
    dovvv = h5fobj.create_dataset('dovvv', (nocc,nvir,nvir,nvir), dtype,
                                  chunks=(nocc,nvir,blksize,nvir))
    if compress_vvvv:
        dvvvv = h5fobj.create_dataset('dvvvv', (nvir_pair,nvir_pair), dtype)
    else:
        dvvvv = h5fobj.create_dataset('dvvvv', (nvir,nvir,nvir,nvir), dtype)

    for istep, (p0, p1) in enumerate(lib.prange(0, nvir, blksize)):
        theta = c2[:,:,p0:p1] - c2[:,:,p0:p1].transpose(1,0,2,3) * .5
        gvvvv = lib.einsum('ijab,ijcd->abcd', theta.conj(), c2)
        if compress_vvvv:
# symmetrize dvvvv because it does not affect the results of cisd_grad
# dvvvv = (dvvvv+dvvvv.transpose(0,1,3,2)) * .5
# dvvvv = (dvvvv+dvvvv.transpose(1,0,2,3)) * .5
# now dvvvv == dvvvv.transpose(0,1,3,2) == dvvvv.transpose(1,0,3,2)
            tmp = numpy.empty((nvir,nvir,nvir))
            tmpvvvv = numpy.empty((p1-p0,nvir,nvir_pair))
            for i in range(p1-p0):
                tmp[:] = gvvvv[i].conj().transpose(1,0,2)
                lib.pack_tril(tmp+tmp.transpose(0,2,1), out=tmpvvvv[i])
            # tril of (dvvvv[p0:p1,p0:p1]+dvvvv[p0:p1,p0:p1].T)
            for i in range(p0, p1):
                for j in range(p0, i):
                    tmpvvvv[i-p0,j] += tmpvvvv[j-p0,i]
                tmpvvvv[i-p0,i] *= 2
            for i in range(p1, nvir):
                off = i * (i+1) // 2
                dvvvv[off+p0:off+p1] = tmpvvvv[:,i]
            for i in range(p0, p1):
                off = i * (i+1) // 2
                if p0 > 0:
                    tmpvvvv[i-p0,:p0] += dvvvv[off:off+p0]
                dvvvv[off:off+i+1] = tmpvvvv[i-p0,:i+1] * .25
            tmp = tmpvvvv = None
        else:
            for i in range(p0, p1):
                dvvvv[i] = gvvvv[i-p0].conj().transpose(1,0,2)

        gvovv = numpy.einsum('ia,ikcd->akcd', c1[:,p0:p1].conj()*2, c2)
        gvovv = gvovv.conj()
        dovvv[:,:,p0:p1] = gvovv.transpose(1,3,0,2)*2 - gvovv.transpose(1,2,0,3)

    theta = c2*2 - c2.transpose(1,0,2,3)
    doovv  = numpy.einsum('ia,kc->ikca', c1.conj(), -c1)
    doovv -= lib.einsum('kjcb,kica->jiab', c2.conj(), theta)
    doovv -= lib.einsum('ikcb,jkca->ijab', c2.conj(), theta)
    h5fobj['doovv'] = doovv
    doovv = None

    dovvo  = lib.einsum('ikac,jkbc->iabj', theta.conj(), theta)
    dovvo += numpy.einsum('ia,kc->iack', c1.conj(), c1) * 2
    h5fobj['dovvo'] = dovvo
    theta = dovvo = None

    dvvov = None
    return (h5fobj['dovov'], h5fobj['dvvvv'], h5fobj['doooo'], h5fobj['doovv'],
            h5fobj['dovvo'], dvvov          , h5fobj['dovvv'], h5fobj['dooov'])

def trans_rdm1(myci, cibra, ciket, nmo=None, nocc=None):
    '''
    Spin-traced one-particle transition density matrix in MO basis.

    dm1[p,q] = <q_alpha^\dagger p_alpha> + <q_beta^\dagger p_beta>

    The convention of 1-pdm is based on McWeeney's book, Eq (5.4.20).
    The contraction between 1-particle Hamiltonian and rdm1 is
    E = einsum('pq,qp', h1, rdm1)
    '''
    if nmo is None: nmo = myci.nmo
    if nocc is None: nocc = myci.nocc
    c0bra, c1bra, c2bra = myci.cisdvec_to_amplitudes(cibra, nmo, nocc)
    c0ket, c1ket, c2ket = myci.cisdvec_to_amplitudes(ciket, nmo, nocc)

    dvo = c0bra.conj() * c1ket.T
    dvo += numpy.einsum('jb,ijab->ai', c1bra.conj(), c2ket) * 2
    dvo -= numpy.einsum('jb,ijba->ai', c1bra.conj(), c2ket)

    dov = c0ket * c1bra.conj()
    dov += numpy.einsum('jb,ijab->ia', c1ket, c2bra.conj()) * 2
    dov -= numpy.einsum('jb,ijba->ia', c1ket, c2bra.conj())

    theta = c2ket*2 - c2ket.transpose(0,1,3,2)
    doo  =-numpy.einsum('ia,ka->ik', c1bra.conj(), c1ket)
    doo -= lib.einsum('ijab,ikab->jk', c2bra.conj(), theta)
    dvv  = numpy.einsum('ia,ic->ac', c1ket, c1bra.conj())
    dvv += lib.einsum('ijab,ijac->bc', theta, c2bra.conj())

    dm1 = numpy.empty((nmo,nmo), dtype=doo.dtype)
    dm1[:nocc,:nocc] = doo * 2
    dm1[:nocc,nocc:] = dov * 2
    dm1[nocc:,:nocc] = dvo * 2
    dm1[nocc:,nocc:] = dvv * 2
    norm = dot(cibra, ciket, nmo, nocc)
    dm1[numpy.diag_indices(nocc)] += 2 * norm

    if not (myci.frozen is 0 or myci.frozen is None):
        nmo = myci.mo_occ.size
        nocc = numpy.count_nonzero(myci.mo_occ > 0)
        rdm1 = numpy.zeros((nmo,nmo), dtype=dm1.dtype)
        rdm1[numpy.diag_indices(nocc)] = 2 * norm
        moidx = numpy.where(myci.get_frozen_mask())[0]
        rdm1[moidx[:,None],moidx] = dm1
        dm1 = rdm1
    return dm1


def as_scanner(ci):
    '''Generating a scanner/solver for CISD PES.

    The returned solver is a function. This function requires one argument
    "mol" as input and returns total CISD energy.

    The solver will automatically use the results of last calculation as the
    initial guess of the new calculation.  All parameters assigned in the
    CISD and the underlying SCF objects (conv_tol, max_memory etc) are
    automatically applied in the solver.

    Note scanner has side effects.  It may change many underlying objects
    (_scf, with_df, with_x2c, ...) during calculation.

    Examples::

        >>> from pyscf import gto, scf, ci
        >>> mol = gto.M(atom='H 0 0 0; F 0 0 1')
        >>> ci_scanner = ci.CISD(scf.RHF(mol)).as_scanner()
        >>> e_tot = ci_scanner(gto.M(atom='H 0 0 0; F 0 0 1.1'))
        >>> e_tot = ci_scanner(gto.M(atom='H 0 0 0; F 0 0 1.5'))
    '''
    from pyscf import gto
    if isinstance(ci, lib.SinglePointScanner):
        return ci

    logger.info(ci, 'Set %s as a scanner', ci.__class__)

    class CISD_Scanner(ci.__class__, lib.SinglePointScanner):
        def __init__(self, ci):
            self.__dict__.update(ci.__dict__)
            self._scf = ci._scf.as_scanner()
        def __call__(self, mol_or_geom, **kwargs):
            if isinstance(mol_or_geom, gto.Mole):
                mol = mol_or_geom
            else:
                mol = self.mol.set_geom_(mol_or_geom, inplace=False)

            mf_scanner = self._scf
            mf_scanner(mol)
            self.mol = mol
            self.mo_coeff = mf_scanner.mo_coeff
            self.mo_occ = mf_scanner.mo_occ
# FIXME: Whether to use the initial guess from last step? If root flips, large
# errors may be found in the solutions
            self.kernel(self.ci, **kwargs)[0]
            return self.e_tot
    return CISD_Scanner(ci)


class CISD(lib.StreamObject):
    '''restricted CISD

    Attributes:
        verbose : int
            Print level.  Default value equals to :class:`Mole.verbose`
        max_memory : float or int
            Allowed memory in MB.  Default value equals to :class:`Mole.max_memory`
        conv_tol : float
            converge threshold.  Default is 1e-9.
        max_cycle : int
            max number of iterations.  Default is 50.
        max_space : int
            Davidson diagonalization space size.  Default is 12.
        direct : bool
            AO-direct CISD. Default is False.
        async_io : bool
            Allow for asynchronous function execution. Default is True.
        frozen : int or list
            If integer is given, the inner-most orbitals are frozen from CI
            amplitudes.  Given the orbital indices (0-based) in a list, both
            occupied and virtual orbitals can be frozen in CI calculation.

            >>> mol = gto.M(atom = 'H 0 0 0; F 0 0 1.1', basis = 'ccpvdz')
            >>> mf = scf.RHF(mol).run()
            >>> # freeze 2 core orbitals
            >>> myci = ci.CISD(mf).set(frozen = 2).run()
            >>> # freeze 2 core orbitals and 3 high lying unoccupied orbitals
            >>> myci.set(frozen = [0,1,16,17,18]).run()

    Saved results

        converged : bool
            CISD converged or not
        e_corr : float
            CISD correlation correction
        e_tot : float
            Total CCSD energy (HF + correlation)
        ci :
            CI wavefunction coefficients
    '''

    conv_tol = getattr(__config__, 'ci_cisd_CISD_conv_tol', 1e-9)
    max_cycle = getattr(__config__, 'ci_cisd_CISD_max_cycle', 50)
    max_space = getattr(__config__, 'ci_cisd_CISD_max_space', 12)
    lindep = getattr(__config__, 'ci_cisd_CISD_lindep', 1e-14)
    level_shift = getattr(__config__, 'ci_cisd_CISD_level_shift', 0)  # in preconditioner
    direct = getattr(__config__, 'ci_cisd_CISD_direct', False)
    async_io = getattr(__config__, 'ci_cisd_CISD_async_io', True)

    def __init__(self, mf, frozen=0, mo_coeff=None, mo_occ=None):
        if 'dft' in str(mf.__module__):
            raise RuntimeError('CISD Warning: The first argument mf is a DFT object. '
                               'CISD calculation should be initialized with HF object.\n'
                               'DFT object can be converted to HF object with '
                               'the code below:\n'
                               '    mf_hf = scf.RHF(mol)\n'
                               '    mf_hf.__dict__.update(mf_dft.__dict__)\n')

        if mo_coeff is None: mo_coeff = mf.mo_coeff
        if mo_occ   is None: mo_occ   = mf.mo_occ

        self.mol = mf.mol
        self._scf = mf
        self.verbose = self.mol.verbose
        self.stdout = self.mol.stdout
        self.max_memory = mf.max_memory

        self.nroots = 1
        self.frozen = frozen
        self.chkfile = mf.chkfile

##################################################
# don't modify the following attributes, they are not input options
        self.converged = False
        self.mo_coeff = mo_coeff
        self.mo_occ = mo_occ
        self.e_corr = None
        self.emp2 = None
        self.ci = None
        self._nocc = None
        self._nmo = None

        keys = set(('conv_tol', 'max_cycle', 'max_space', 'lindep',
                    'level_shift', 'direct'))
        self._keys = set(self.__dict__.keys()).union(keys)

    def dump_flags(self):
        log = logger.Logger(self.stdout, self.verbose)
        log.info('')
        log.info('******** %s flags ********', self.__class__)
        log.info('CISD nocc = %s, nmo = %s', self.nocc, self.nmo)
        if self.frozen is not 0:
            log.info('frozen orbitals %s', str(self.frozen))
        log.info('max_cycle = %d', self.max_cycle)
        log.info('direct = %d', self.direct)
        log.info('conv_tol = %g', self.conv_tol)
        log.info('max_cycle = %d', self.max_cycle)
        log.info('max_space = %d', self.max_space)
        log.info('lindep = %d', self.lindep)
        log.info('nroots = %d', self.nroots)
        log.info('max_memory %d MB (current use %d MB)',
                 self.max_memory, lib.current_memory()[0])
        return self

    @property
    def e_tot(self):
        return numpy.asarray(self.e_corr) + self._scf.e_tot

    @property
    def nstates(self):
        return self.nroots
    @nstates.setter
    def nstates(self, x):
        self.nroots = x

    @property
    def nocc(self):
        return self.get_nocc()
    @nocc.setter
    def nocc(self, n):
        self._nocc = n

    @property
    def nmo(self):
        return self.get_nmo()
    @nmo.setter
    def nmo(self, n):
        self._nmo = n

    def vector_size(self):
        '''The size of the vector which was returned from
        :func:`amplitudes_to_cisdvec`
        '''
        nocc = self.nocc
        nvir = self.nmo - nocc
        return 1 + nocc*nvir + (nocc*nvir)**2

    get_nocc = ccsd.get_nocc
    get_nmo = ccsd.get_nmo
    get_frozen_mask = ccsd.get_frozen_mask

    def kernel(self, ci0=None, eris=None):
        return self.cisd(ci0, eris)
    def cisd(self, ci0=None, eris=None):
        if eris is None:
            eris = self.ao2mo(self.mo_coeff)
        if self.verbose >= logger.WARN:
            self.check_sanity()
        self.dump_flags()

        self.converged, self.e_corr, self.ci = \
                kernel(self, eris, ci0, max_cycle=self.max_cycle,
                       tol=self.conv_tol, verbose=self.verbose)
        self._finalize()
        return self.e_corr, self.ci

    def _finalize(self):
        citype = self.__class__.__name__
        if numpy.all(self.converged):
            logger.info(self, '%s converged', citype)
        else:
            logger.info(self, '%s not converged', citype)
        if self.nroots > 1:
            for i,e in enumerate(self.e_tot):
                logger.note(self, '%s root %d  E = %.16g', citype, i, e)
        else:
            logger.note(self, 'E(%s) = %.16g  E_corr = %.16g',
                        citype, self.e_tot, self.e_corr)
        return self

    def get_init_guess(self, eris=None, nroots=1, diag=None):
        # MP2 initial guess
        if eris is None: eris = self.ao2mo(self.mo_coeff)
        nocc = self.nocc
        mo_e = eris.fock.diagonal()
        e_ia = lib.direct_sum('i-a->ia', mo_e[:nocc], mo_e[nocc:])
        ci0 = 1
        ci1 = eris.fock[:nocc,nocc:] / e_ia
        eris_ovvo = _cp(eris.ovvo)
        ci2  = 2 * eris_ovvo.transpose(0,3,1,2)
        ci2 -= eris_ovvo.transpose(0,3,2,1)
        ci2 /= lib.direct_sum('ia,jb->ijab', e_ia, e_ia)
        self.emp2 = numpy.einsum('ijab,iabj', ci2, eris_ovvo)
        logger.info(self, 'Init t2, MP2 energy = %.15g', self.emp2)

        if abs(self.emp2) < 1e-3 and abs(ci1).sum() < 1e-3:
            # To avoid ci1 being stuck at local minimum
            ci1 = 1e-1 / e_ia

        ci_guess = amplitudes_to_cisdvec(ci0, ci1, ci2)

        if nroots > 1:
            civec_size = ci_guess.size
            dtype = ci_guess.dtype
            nroots = min(ci1.size+1, nroots)  # Consider Koopmans' theorem only

            if diag is None:
                idx = range(1, nroots)
            else:
                idx = diag[:ci1.size+1].argsort()[1:nroots]  # exclude HF determinant

            ci_guess = [ci_guess]
            for i in idx:
                g = numpy.zeros(civec_size, dtype)
                g[i] = 1.0
                ci_guess.append(g)
        return self.emp2, ci_guess

    contract = contract
    make_diagonal = make_diagonal

    def _dot(self, x1, x2, nmo=None, nocc=None):
        if nmo is None: nmo = self.nmo
        if nocc is None: nocc = self.nocc
        return dot(x1, x2, nmo, nocc)

    def ao2mo(self, mo_coeff=None):
        nmo = self.nmo
        nao = self.mo_coeff.shape[0]
        nmo_pair = nmo * (nmo+1) // 2
        nao_pair = nao * (nao+1) // 2
        mem_incore = (max(nao_pair**2, nmo**4) + nmo_pair**2) * 8/1e6
        mem_now = lib.current_memory()[0]
        if (self._scf._eri is not None and
            (mem_incore+mem_now < self.max_memory) or self.mol.incore_anyway):
            return ccsd._make_eris_incore(self, mo_coeff)

        elif hasattr(self._scf, 'with_df'):
            logger.warn(self, 'CISD detected DF being used in the HF object. '
                        'MO integrals are computed based on the DF 3-index tensors.\n'
                        'It\'s recommended to use dfccsd.CCSD for the '
                        'DF-CISD calculations')
            return ccsd._make_df_eris_outcore(self, mo_coeff)

        else:
            return ccsd._make_eris_outcore(self, mo_coeff)

    def _add_vvvv(self, c2, eris, out=None, t2sym=None):
        return ccsd._add_vvvv(self, None, c2, eris, out, False, t2sym)

    def to_fcivec(self, cisdvec, norb=None, nelec=None, frozen=0):
        if norb is None: norb = self.nmo
        if nelec is None: nelec = self.nocc*2
        return to_fcivec(cisdvec, norb, nelec, frozen)

    def from_fcivec(self, fcivec, norb=None, nelec=None):
        if norb is None: norb = self.nmo
        if nelec is None: nelec = self.nocc*2
        return from_fcivec(fcivec, norb, nelec)

    make_rdm1 = make_rdm1
    make_rdm2 = make_rdm2

    trans_rdm1 = trans_rdm1

    as_scanner = as_scanner

    def dump_chk(self, ci=None, frozen=None, mo_coeff=None, mo_occ=None):
        if not self.chkfile:
            return self

        if ci is None: ci = self.ci
        if frozen is None: frozen = self.frozen
        ci_chk = {'e_corr': self.e_corr,
                  'ci': ci,
                  'frozen': frozen}

        if mo_coeff is not None: ci_chk['mo_coeff'] = mo_coeff
        if mo_occ is not None: ci_chk['mo_occ'] = mo_occ
        if self._nmo is not None: ci_chk['_nmo'] = self._nmo
        if self._nocc is not None: ci_chk['_nocc'] = self._nocc

        lib.chkfile.save(self.chkfile, 'cisd', ci_chk)

    def amplitudes_to_cisdvec(self, c0, c1, c2):
        return amplitudes_to_cisdvec(c0, c1, c2)

    def cisdvec_to_amplitudes(self, civec, nmo=None, nocc=None):
        if nmo is None: nmo = self.nmo
        if nocc is None: nocc = self.nocc
        return cisdvec_to_amplitudes(civec, nmo, nocc)

    def density_fit(self):
        raise NotImplementedError

    def nuc_grad_method(self):
        from pyscf.grad import cisd
        return cisd.Gradients(self)

class RCISD(CISD):
    pass

def _cp(a):
    return numpy.array(a, copy=False, order='C')


if __name__ == '__main__':
    from pyscf import gto
    from pyscf import scf
    from pyscf import fci
    from pyscf import ao2mo

    mol = gto.Mole()
    mol.verbose = 0
    mol.atom = [
        ['O', ( 0., 0.    , 0.   )],
        ['H', ( 0., -0.757, 0.587)],
        ['H', ( 0., 0.757 , 0.587)],]
    mol.basis = 'sto3g'
    mol.build()
    mf = scf.RHF(mol).run()
    myci = CISD(mf)
    eris = ccsd._make_eris_outcore(myci, mf.mo_coeff)
    ecisd, civec = myci.kernel(eris=eris)
    print(ecisd - -0.048878084082066106)

    nmo = myci.nmo
    nocc = myci.nocc
    rdm1 = myci.make_rdm1(civec)
    rdm2 = myci.make_rdm2(civec)
    h1e = reduce(numpy.dot, (mf.mo_coeff.T, mf.get_hcore(), mf.mo_coeff))
    h2e = ao2mo.kernel(mf._eri, mf.mo_coeff)
    h2e = ao2mo.restore(1, h2e, nmo)
    e2 = (numpy.einsum('ij,ji', h1e, rdm1) +
          numpy.einsum('ijkl,ijkl', h2e, rdm2) * .5)
    print(ecisd + mf.e_tot - mol.energy_nuc() - e2)   # = 0

    print(abs(rdm1 - numpy.einsum('ijkk->ji', rdm2)/(mol.nelectron-1)).sum())
<|MERGE_RESOLUTION|>--- conflicted
+++ resolved
@@ -213,13 +213,9 @@
     the signs of the coefficients when transferring the reference from physics
     vacuum to HF vacuum.
     '''
-<<<<<<< HEAD
-    assert(n_excite <= nelec)
-=======
     if n_excite > nelec:
         print("Warning: Not enough occupied orbitals to excite.")
         return [0], [0]
->>>>>>> 78a954fd
     nocc = nelec
 
     hole_strs = cistring.gen_strings4orblist(range(nocc), nocc - n_excite)
