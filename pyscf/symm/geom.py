--- conflicted
+++ resolved
@@ -73,11 +73,7 @@
 
     Parameters
     ----------
-<<<<<<< HEAD
     coords : `ndarray`
-=======
-    coords : array_like
->>>>>>> cfb0e1b4
         `(N,3)` array of coordinates.
     decimals : scalar
         Precision for rounding in sort.
@@ -258,30 +254,11 @@
     return new_axes
 
 
-<<<<<<< HEAD
 def detect_symm(atoms, basis=None, recenter_coords=True, verbose=logger.WARN):
     """
     Detect the point group symmetry for a given atomic system.
 
     Return group name, charge center, and nex_axis (three rows for x,y,z)
-=======
-def detect_symm(atoms, basis=None, verbose=logger.WARN):
-    """
-
-    Detect the point group symmetry for a given molecule.
-
-    Return group name, charge center, and nex_axis (three rows for x,y,z)
-
-    Parameters
-    ----------
-
-    Returns
-    -------
-
-    Notes
-    -----
-
->>>>>>> cfb0e1b4
     """
     if isinstance(verbose, logger.Logger):
         log = verbose
@@ -294,11 +271,7 @@
 
     # Set up symmetry object to handle all the possible symmetry operations
     # on the input atoms and optional basis set.
-<<<<<<< HEAD
     rawsys = SymmSys(atoms, basis, recenter_coords=recenter_coords)
-=======
-    rawsys = SymmSys(atoms, basis)
->>>>>>> cfb0e1b4
 
     # Obtain the eigenvalues of the dipole moment of the atomic-charge
     # distribution.
@@ -331,15 +304,9 @@
         mirrorx = None
         # Check for a triply-degenerate dipole element present in the
         # tetrahedral (T), octahedral (O), and icosohedral (I) groups.
-<<<<<<< HEAD
         # More information found on http://symmetry.jacobs-university.de/pubs/pub4.html
         if 3 in w1_degeneracy: # T, O, I
             # Because rotation vectors Rx Ry Rz are 3-degenerated representation.
-=======
-        if 3 in w1_degeneracy: # T, O, I
-            # http://symmetry.jacobs-university.de
-            # Because rotation vectors Rx Ry Rz are 3-degenerated representation
->>>>>>> cfb0e1b4
             # See http://www.webqc.org/symmetrypointgroup-td.html
             w2, u2 = rawsys.cartesian_tensor(2)
             w3, u3 = rawsys.cartesian_tensor(3)
@@ -447,10 +414,7 @@
                     gpname = 'D2h'
                 else:
                     gpname = 'D2'
-<<<<<<< HEAD
                 # Align axes close to standard cartesian axis
-=======
->>>>>>> cfb0e1b4
                 axes = align_axes(axes, numpy.eye(3))
             elif is_c2z or is_c2x or is_c2y:
                 if is_c2x:
@@ -733,17 +697,10 @@
         fake_chgs = []
         idx = []
         for k, lst in self.atomtypes.items():
-<<<<<<< HEAD
-            #print "K, lst = ", k, lst
-=======
-            print "K, lst = ", k, lst
->>>>>>> cfb0e1b4
             idx.append(lst)
             coords.append([atoms[i][1] for i in lst])
             ksymb = mole._rm_digit(k)
-            print ksymb, k
             if ksymb != k:
-                print "AYYYY"
                 # Put random charges on the decorated atoms
                 fake_chgs.append([chg1] * len(lst))
                 chg1 *= numpy.pi - 2
@@ -772,7 +729,6 @@
                 self.group_atoms_by_distance.append(index[idx == i])
 
     def cartesian_tensor(self, n):
-<<<<<<< HEAD
         """
 
         Provide different `n`-moment information for an atomic system.
@@ -793,13 +749,10 @@
             Eigenvectors of moment matrix, where the i'th eigenvector is given by w[:,i].
 
         """
-=======
->>>>>>> cfb0e1b4
         charge = self.atoms[:,0]
         coord = self.atoms[:,1:]
         ncart = (n+1)*(n+2)//2
         natom = len(charge)
-<<<<<<< HEAD
         # Create charge array, normalized for good-behavior at higher orders
         tensor = numpy.sqrt(numpy.copy(charge).reshape(natom,-1) / charge.sum())
         for i in range(n):
@@ -811,25 +764,14 @@
         for idx in self.group_atoms_by_distance:
             coords = self.atoms[idx, 1:]
             new_coords = numpy.dot(coords, op)
-=======
-        # This is normalized for good-behavior at higher orders
-        tensor = numpy.sqrt(numpy.copy(charge).reshape(natom,-1) / charge.sum())
-        print tensor
-        for i in range(n):
-            tensor = numpy.einsum('zi,zj->zij', tensor, coord).reshape(natom,-1)
-        #print tensor
-        #print numpy.dot(tensor,tensor.T)
-        e, c = scipy.linalg.eigh(numpy.dot(tensor,tensor.T))
-        #print e[-ncart:]
-        return e[-ncart:], c[:,-ncart:]
+            yield all((_vec_in_vecs(x, coords) for x in new_coords))
 
     def symmetric_for(self, op):
         for lst in self.group_atoms_by_distance:
             r0 = self.atoms[lst,1:]
             r1 = numpy.dot(r0, op)
->>>>>>> cfb0e1b4
 # FIXME: compare whehter two sets of coordinates are identical
-            yield all((_vec_in_vecs(x, coords) for x in new_coords))
+            yield all((_vec_in_vecs(x, r0) for x in r1))
 
     def has_icenter(self):
         return all(self.invariant_to_op(-1))
