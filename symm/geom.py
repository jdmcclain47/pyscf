--- conflicted
+++ resolved
@@ -280,11 +280,7 @@
         eql_atom_ids = [[i] for i,a in enumerate(atoms)]
         return eql_atom_ids
 
-<<<<<<< HEAD
     center = mole.charge_center(atoms)
-=======
-    center = get_charge_center(atoms)
->>>>>>> 4472d325
 #    if not numpy.allclose(center, 0, atol=TOLERANCE):
 #        sys.stderr.write('WARN: Molecular charge center %s is not on (0,0,0)\n'
 #                        % str(center))
